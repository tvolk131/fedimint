--- conflicted
+++ resolved
@@ -155,61 +155,7 @@
 esplora-client = { version = "0.10.0", default-features = false, features = [
   "async-https-rustls",
 ] }
-<<<<<<< HEAD
-fedimint-aead = { path = "./crypto/aead", version = "=0.8.0-alpha" }
-fedimint-api-client = { path = "./fedimint-api-client", version = "=0.8.0-alpha" }
-fedimint-bip39 = { path = "./fedimint-bip39", version = "=0.8.0-alpha" }
-fedimint-bitcoind = { path = "./fedimint-bitcoind", version = "=0.8.0-alpha" }
-fedimint-build = { path = "./fedimint-build", version = "=0.8.0-alpha" }
-fedimint-client = { path = "./fedimint-client", version = "=0.8.0-alpha" }
-fedimint-client-module = { path = "./fedimint-client-module", version = "=0.8.0-alpha" }
-fedimint-client-rpc = { path = "./fedimint-client-rpc", version = "=0.8.0-alpha" }
-fedimint-core = { path = "./fedimint-core", version = "=0.8.0-alpha" }
-fedimint-cursed-redb = { path = "./fedimint-cursed-redb", version = "=0.8.0-alpha" }
-fedimint-db-locked = { path = "./fedimint-db-locked", version = "=0.8.0-alpha" }
-fedimint-derive = { path = "./fedimint-derive", version = "=0.8.0-alpha" }
-fedimint-derive-secret = { path = "./crypto/derive-secret", version = "=0.8.0-alpha" }
-fedimint-dummy-client = { path = "./modules/fedimint-dummy-client", version = "=0.8.0-alpha" }
-fedimint-dummy-common = { path = "./modules/fedimint-dummy-common", version = "=0.8.0-alpha" }
-fedimint-dummy-server = { path = "./modules/fedimint-dummy-server", version = "=0.8.0-alpha" }
-fedimint-empty-common = { path = "./modules/fedimint-empty-common", version = "=0.8.0-alpha" }
-fedimint-eventlog = { path = "./fedimint-eventlog", version = "=0.8.0-alpha" }
-fedimint-gateway-common = { package = "fedimint-gateway-common", path = "./gateway/fedimint-gateway-common", version = "=0.8.0-alpha" }
-fedimint-gateway-server = { package = "fedimint-gateway-server", path = "./gateway/fedimint-gateway-server", version = "=0.8.0-alpha" }
-fedimint-gateway-server-db = { package = "fedimint-gateway-server-db", path = "./gateway/fedimint-gateway-server-db", version = "=0.8.0-alpha" }
-fedimint-gw-client = { path = "./modules/fedimint-gw-client", version = "=0.8.0-alpha" }
-fedimint-gwv2-client = { path = "./modules/fedimint-gwv2-client", version = "=0.8.0-alpha" }
-fedimint-indexeddb = { path = "./fedimint-indexeddb", version = "=0.8.0-alpha" }
-fedimint-lightning = { package = "fedimint-lightning", path = "./gateway/fedimint-lightning", version = "=0.8.0-alpha" }
-fedimint-ln-client = { path = "./modules/fedimint-ln-client", version = "=0.8.0-alpha" }
-fedimint-ln-common = { path = "./modules/fedimint-ln-common", version = "=0.8.0-alpha" }
-fedimint-ln-server = { path = "./modules/fedimint-ln-server", version = "=0.8.0-alpha" }
-fedimint-lnv2-client = { path = "./modules/fedimint-lnv2-client", version = "=0.8.0-alpha" }
-fedimint-lnv2-common = { path = "./modules/fedimint-lnv2-common", version = "=0.8.0-alpha" }
-fedimint-lnv2-server = { path = "./modules/fedimint-lnv2-server", version = "=0.8.0-alpha" }
-fedimint-logging = { path = "./fedimint-logging", version = "=0.8.0-alpha" }
-fedimint-meta-client = { path = "./modules/fedimint-meta-client", version = "=0.8.0-alpha" }
-fedimint-meta-common = { path = "./modules/fedimint-meta-common", version = "=0.8.0-alpha" }
-fedimint-meta-server = { path = "./modules/fedimint-meta-server", version = "=0.8.0-alpha" }
-fedimint-metrics = { path = "./fedimint-metrics", version = "=0.8.0-alpha" }
-fedimint-mint-client = { path = "./modules/fedimint-mint-client", version = "=0.8.0-alpha" }
-fedimint-mint-common = { path = "./modules/fedimint-mint-common", version = "=0.8.0-alpha" }
-fedimint-mint-server = { path = "./modules/fedimint-mint-server", version = "=0.8.0-alpha" }
-fedimint-portalloc = { path = "utils/portalloc", version = "=0.8.0-alpha" }
-fedimint-rocksdb = { path = "./fedimint-rocksdb", version = "=0.8.0-alpha" }
-fedimint-server = { path = "./fedimint-server", version = "=0.8.0-alpha" }
-fedimint-server-bitcoin-rpc = { path = "./fedimint-server-bitcoin-rpc", version = "=0.8.0-alpha" }
-fedimint-server-core = { path = "./fedimint-server-core", version = "=0.8.0-alpha" }
-fedimint-server-ui = { path = "./fedimint-server-ui", version = "=0.8.0-alpha" }
-fedimint-testing = { path = "./fedimint-testing", version = "=0.8.0-alpha" }
-fedimint-testing-core = { path = "./fedimint-testing-core", version = "=0.8.0-alpha" }
-fedimint-unknown-common = { path = "./modules/fedimint-unknown-common", version = "=0.8.0-alpha" }
-fedimint-unknown-server = { path = "./modules/fedimint-unknown-server", version = "=0.8.0-alpha" }
-fedimint-wallet-client = { path = "./modules/fedimint-wallet-client", version = "=0.8.0-alpha" }
-fedimint-wallet-common = { path = "./modules/fedimint-wallet-common", version = "=0.8.0-alpha" }
-fedimint-wallet-server = { path = "./modules/fedimint-wallet-server", version = "=0.8.0-alpha" }
-fedimintd = { path = "./fedimintd", version = "=0.8.0-alpha" }
-=======
+
 fedimint-aead = { path = "./crypto/aead", version = "=0.9.0-alpha" }
 fedimint-api-client = { path = "./fedimint-api-client", version = "=0.9.0-alpha" }
 fedimint-bip39 = { path = "./fedimint-bip39", version = "=0.9.0-alpha" }
@@ -217,6 +163,7 @@
 fedimint-build = { path = "./fedimint-build", version = "=0.9.0-alpha" }
 fedimint-client = { path = "./fedimint-client", version = "=0.9.0-alpha" }
 fedimint-client-module = { path = "./fedimint-client-module", version = "=0.9.0-alpha" }
+fedimint-client-rpc = { path = "./fedimint-client-rpc", version = "=0.8.0-alpha" }
 fedimint-core = { path = "./fedimint-core", version = "=0.9.0-alpha" }
 fedimint-cursed-redb = { path = "./fedimint-cursed-redb", version = "=0.9.0-alpha" }
 fedimint-db-locked = { path = "./fedimint-db-locked", version = "=0.9.0-alpha" }
@@ -261,7 +208,6 @@
 fedimint-wallet-common = { path = "./modules/fedimint-wallet-common", version = "=0.9.0-alpha" }
 fedimint-wallet-server = { path = "./modules/fedimint-wallet-server", version = "=0.9.0-alpha" }
 fedimintd = { path = "./fedimintd", version = "=0.9.0-alpha" }
->>>>>>> 7d8be413
 ff = "0.13.1"
 fs-lock = "0.1.10"
 fs2 = "0.4.3"
